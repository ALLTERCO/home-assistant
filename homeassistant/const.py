--- conflicted
+++ resolved
@@ -1,11 +1,7 @@
 # coding: utf-8
 """ Constants used by Home Assistant components. """
 
-<<<<<<< HEAD
-__version__ = "0.11.0.dev0"
-=======
 __version__ = "0.10.1"
->>>>>>> dbc91c1d
 
 # Can be used to specify a catch all when registering state or event listeners.
 MATCH_ALL = '*'
